# YASK--Yet Another Stencil Kit

* New YASK users may want to start with
the [YASK tutorial](http://intel.github.io/yask/YASK-tutorial.pdf).
* Users with existing YASK-based code may want to jump to
the [backward-compatibility notices](#backward-compatibility-notices).
* All YASK users will also be interested in
the [API documentation](http://intel.github.io/yask/api/html/index.html).

## Overview
YASK is a framework to rapidly create high-performance stencil code
including optimizations and features such as
* Support for boundary layers and staggered-grid stencils.
* Vector-folding to increase data reuse via non-traditional data layout.
* Multi-level OpenMP parallelism to exploit multiple cores and threads.
* Scaling to multiple sockets and nodes via MPI with overlapped communication and compute.
* Spatial tiling with automatically-tuned block sizes.
* Temporal tiling in multiple dimensions to further increase cache locality.
* APIs for C++ and Python.

YASK contains a domain-specific compiler to convert stencil-equation specifications to
SIMD-optimized code for Intel(R) Xeon Phi(TM) and Intel(R) Xeon(R) processors.

### Supported Platforms and Processors:
* 64-bit Linux.
* Intel(R) Xeon(R) processors supporting the AVX, AVX2, or CORE_AVX512 instruction sets.
* Intel(R) Xeon Phi(TM) x200-family processors supporting the MIC_AVX512 instruction set (KNL).

### Pre-requisites:
* Intel(R) Parallel Studio XE Cluster Edition for Linux
  for multi-socket and multi-node operation or
  Intel(R) Parallel Studio XE Composer Edition for C++ Linux
  for single-socket only
<<<<<<< HEAD
  (2021.1.2 or later recommended).
     * The Intel(R) [oneAPI](https://software.intel.com/content/www/us/en/develop/tools/oneapi.html)
       C++ compiler (icpx) is the default compiler.
       To use the classic Intel compiler, specify `YK_CXX=icpc` when running `make`.
       Note that SIMD operations for functions such as sin() are
       not supported at this time with icpx.
     * If you are using g++ version 8.x or later, Intel(R) C++ version 2019
       or later is required.
     * Building a YASK kernel with the Gnu C++ compiler is also possible.
       Specify `YK_CXX=g++ mpi=0` when running `make`.
=======
  (2020.1.217, a.k.a. 19.1.1.217, or later recommended).
     * There was an issue in Intel(R) MPI versions 2019u1 and 2019u2 that
       caused the application to crash when allocating very
       large shared-memory (shm) regions, so you may have to
       use the `-no-use_shm` option with these versions.
       This issue was resolved in MPI version 2019u3.
     * There was an issue in the Intel(R) C++ compiler 2019.1.0 that caused
       an internal error when building YASK kernels.
       This has been fixed in 19.1.1.x and later versions.
     * If you are using the Intel(R) C++ compiler with g++ version 8.x or later, 
       Intel(R) C++ version 2019 or later is required.
     * Building a YASK kernel with clang or the "nextgen" Intel(R) C++
       compiler is possible; however,
       SIMD operations for functions such as sin() are not supported in the nextgen
       compiler at this time. Also, the Python interface may not work with
       the nextgen compiler.
     * Building a YASK kernel with the Gnu C++ compiler is possible.
>>>>>>> a80770d0
       Limited testing with g++ 8.2.0 shows the "iso3dfd" kernel
       runs about 30% slower compared to the same kernel built with
       the Intel C++ compiler.
       Older Gnu C++ compilers can produce kernels that run
       many times slower.
* Gnu C++ compiler, g++ (4.9.0 or later; 8.2.0 or later recommended).
  Even when using Intel compilers, a g++ installation is required.
* Linux libraries `librt` and `libnuma`.
* Grep.
* Perl (5.010 or later).
* Awk.
* Gnu make.
* Bash shell.
* Numactl utility if running on more than one CPU socket.
* Optional utilities and their purposes:
    * The `indent` or `gindent` utility, used automatically during the build process
      to make the generated code easier for humans to read.
      You'll get a warning when running `make` if one of these doesn't exist.
      Everything will still work, but the generated code will be difficult to read.
      Reading the generated code is only necessary for debug or curiosity.
    * SWIG (3.0.12 or later; 4.0.0 or later recommended),
      http://www.swig.org, for creating the Python interface.
    * Python 2 (2.7.5 or later) or 3 (3.6.1 or later, recommended),
      https://www.python.org/downloads, for creating and using the Python interface.
    * Doxygen (1.8.11 or later),
      http://doxygen.org, for creating updated API documentation.
      If you're not changing the API documentation, you can view the existing documentation
      at the link at the top of this page.
    * Graphviz (2.30.1 or later),
      http://www.graphviz.org, for rendering stencil diagrams.
    * Intel(R) Software Development Emulator,
      https://software.intel.com/en-us/articles/intel-software-development-emulator,
      for functional testing if you don't have native support for the targeted instruction set.

## Backward-compatibility notices
### Version 4
* Version 4.00.00 was a major release with a number of notices:
  - Support has been added for GPU offloading via the OpenMP device model.
    Build any YASK stencil kernel with `make offload=1 ...`. This will create
    a kernel library and executable with an "arch" field containing
    "offload" and the OpenMP device target name.
    Use `make offload=1 offload_arch=<target>` to change the OpenMP target;
    the default is `spir64`, for GPUs with Intel(R) Architecture (e.g., Gen12).
  - The default compiler is now the Intel(R) oneAPI C++ compiler, icpx.
    If you want to use a different compiler, use `make YK_CXX=<compiler> ...`
    for the kernel, and/or `make YC_CXX=<compiler> ...` for the YASK compiler,
    or `make CXX=<compiler>` for both. A C++ compiler that supports C++17
    is now required.
  - The loop hierarchy has been extended and renamed with (hopefully)
    more memorable names:
    version 3's regions, blocks, mini-blocks, and sub-blocks
    are now mega-blocks, blocks, micro-blocks, and nano-blocks,
    respectively.
    Pico-blocks have been added inside nano-blocks.
    When offloading, the nano-blocks and pico-blocks are executed on the device.
    The looping behaviors, including any temporal tiling, of mega-blocks,
    blocks, and micro-blocks are handled by the CPU.
    The `get_region_size()` and `set_region_size()` APIs have been removed.
  - Regarding CPU threads, "region threads" are now referred to as "outer threads",
    and "block threads" are now referred to as "inner threads".
  - Only one thread per core is now used by default on most CPU models.
    This is done in `yask.sh` by passing `max_threads <N>` to the executable,
    where `<N>` is the number of cores on the node divided by the
    number of MPI ranks.
    Consequently, the default number of inner threads is now one (1)
    to use one core per block.
    This change was made based on observed
    performance on Intel(R) Xeon(R) Scalable Processors.  Previous versions
    used two threads per block by default and used both hyper-threads if
    they were enabled.  To configure two hyper-threads to work cooperatively
    on each block, you now must add the options
    `-max_threads <N> -inner_threads 2`, where `<N>` is the number
    of logical CPUs per MPI rank.
    These changes do not
    apply to Intel(R) Xeon Phi(TM) x200-family processors (KNL), which
    continue to use all four hyper-threads per core and eight SW threads per
    block by default (because 2 cores share an L2 cache).
  - Intel(R) Xeon Phi(TM) x100-family processors (KNC) are no longer supported.
    (Intel(R) Xeon Phi(TM) x200-family processors (KNL) are still supported.)

### Version 3
* Version 3.05.00 changed the default setting of `-use_shm` to `true`.
  Use `-no-use_shm` to disable shared-memory inter-rank communication.
* Version 3.04.00 changed the terms "pack" and "pass" to "stage", which may affect
  user-written result parsers. Option `auto_tune_each_pass` changed to
  `auto_tune_each_stage`.
* Version 3.01.00 moved the `-trace` and `-msg_rank` options from the kernel
  library to the kernel utility, so those options may no longer be set via
  `yk_solution::apply_command_line_options()`. APIs to set the corresponding
  options are now in `yk_env`. This allows configuring the debug output
  before a `yk_solution` is created.
* Version 3.00.00 was a major release with a number of notices:
  - The old (v1 and v2) internal DSL that used undocumented types such as
    `SolutionBase` and `GridValue` and undocumented macros such as
    `MAKE_GRID` was replaced with an expanded version of the documented YASK
    compiler API.  Canonical v2 DSL code should still work using the
    `Soln.hpp` backward-compatibility header file.  To convert v2 DSL code
    to v3 format, use the `./utils/bin/convert_v2_stencil.pl` utility.
    Conversion is recommended.
  - For both the compiler and kernel APIs, all uses of the term "grid" were
    changed to "var".  (Historically, early versions of YASK allowed only
    variables whose elements were points on the domain grid, so the terms
    were essentially interchangeable. Later, variables became more flexible.
    They could be defined with a subset of the domain dimensions, include
    non-domain or "miscellaneous" indices, or even be simple scalar values,
    so the term "grid" to describe any variable became inaccurate. This
    change addresses that contradiction.) Again, backward-compatibility
    features in the API should maintain functionality of v2 DSL and kernel
    code.
  - The default strings used in the kernel library and filenames to identify
    the targeted architecture were changed from Intel CPU codenames to
    [approximate] instruction-set architecture (ISA) names "avx512", "avx2",
    "avx", "knl", "knc", or "intel64". The YASK targets used in the YASK
    compiler were updated to be consistent with this list.
  - The "mid" (roughly, median) performance results are now the first
    ones printed by the `utils/bin/yask_log_to_csv.pl` script.
  - In general, any old DSL and kernel code or user-written output-parsing
    scripts that use any undocumented files, data, or types may have to be
    updated.

### Version 2
* Version 2.22.00 changed the heuristic to determine vector-folding sizes when some
sizes are specified. This did not affect the default folding sizes.
* Version 2.21.02 simplified the example 3-D stencils (`3axis`, `3plane`, etc.)
to calculate simple averages like those in the MiniGhost benchmark.
This reduced the number of floating-point operations but not the number of points read
for each stencil.
* Version 2.20.00 added checking of the step-dimension index value in the
`yk_grid::get_element()` and similar APIs.
Previously, invalid values silently "wrapped" around to valid values.
Now, by default, the step index must be valid when reading, and the valid step
indices are updated when writing.
The old behavior of silent index wrapping may be restored via `set_step_wrap(true)`.
The default for all `strict_indices` API parameters is now `true` to catch more
programming errors and
increase consistency of behavior between "set" and "get" APIs.
Also, the advanced `share_storage()` APIs have been replaced with `fuse_grids()`.
* Version 2.19.01 turned off multi-pass tuning by default. Enable with `-auto_tune_each_pass`.
* Version 2.18.03 allowed the default radius to be stencil-specific and changed the names
of example stencil "9axis" to "3axis_with_diags".
* Version 2.18.00 added the ability to specify the global-domain size, and it will calculate
the local-domain sizes from it.
There is no longer a default local-domain size.
Output changed terms "overall-problem" to "global-domain" and "rank-domain" to "local-domain".
* Version 2.17.00 determined the host architecture in `make` and `bin/yask.sh` and
number of MPI ranks in `bin/yask.sh`.
This changed the old behavior of `make` defaulting to `snb` architecture and
`bin/yask.sh` requiring `-arch` and `-ranks`.
Those options are still available to override the host-based default.
* Version 2.16.03 moved the position of the log-file name to the last column in the CSV
output of `utils/bin/yask_log_to_csv.pl`.
* Version 2.15.04 required a call to `yc_grid::set_dynamic_step_alloc(true)` to allow changing the
allocation in the step (time) dimension at run-time for grid variables created at YASK compile-time.
* Version 2.15.02 required all "misc" indices to be yask-compiler-time constants.
* Version 2.14.05 changed the meaning of temporal sizes so that 0 means never do temporal
blocking and 1 allows blocking within a single time-step for multi-pack solutions.
The default setting is 0, which keeps the old behavior.
* Version 2.13.06 changed the default behavior of the performance-test utility (`yask.sh`)
to run trials for a given amount of time instead of a given number of steps.
As of version 2.13.08, use the `-trial_time` option to specify the number of seconds to run.
To force a specific number of trials as in previous versions, use the `-trial_steps` option.
* Version 2.13.02 required some changes in perf statistics due to step (temporal) conditions.
Both text output and `yk_stats` APIs affected.
* Version 2.12.00 removed the long-deprecated `==` operator for asserting equality between
a grid point and an equation. Use `EQUALS` instead.
* Version 2.11.01 changed the plain-text format of some of the performance data in the
test-utility output.
Specifically, some leading spaces were added, SI multipliers for values < 1 were added,
and the phrase "time in" no longer appears before each time breakdown.
This may affect some user programs that parse the output to collect stats.
* Version 2.10.00 changed the location of temporary files created during the build process.
This will not affect most users, although you may need to manually remove old `src/compiler/gen`
and `src/kernel/gen` directories.
* Version 2.09.00 changed the location of stencils in the internal DSL from `.hpp` to `.cpp` files.
See the notes in https://github.com/intel/yask/releases/tag/v2.09.00 if you have any new
or modified code in `src/stencils`.<|MERGE_RESOLUTION|>--- conflicted
+++ resolved
@@ -27,45 +27,9 @@
 * Intel(R) Xeon Phi(TM) x200-family processors supporting the MIC_AVX512 instruction set (KNL).
 
 ### Pre-requisites:
-* Intel(R) Parallel Studio XE Cluster Edition for Linux
-  for multi-socket and multi-node operation or
-  Intel(R) Parallel Studio XE Composer Edition for C++ Linux
-  for single-socket only
-<<<<<<< HEAD
-  (2021.1.2 or later recommended).
-     * The Intel(R) [oneAPI](https://software.intel.com/content/www/us/en/develop/tools/oneapi.html)
-       C++ compiler (icpx) is the default compiler.
-       To use the classic Intel compiler, specify `YK_CXX=icpc` when running `make`.
-       Note that SIMD operations for functions such as sin() are
-       not supported at this time with icpx.
-     * If you are using g++ version 8.x or later, Intel(R) C++ version 2019
-       or later is required.
-     * Building a YASK kernel with the Gnu C++ compiler is also possible.
-       Specify `YK_CXX=g++ mpi=0` when running `make`.
-=======
-  (2020.1.217, a.k.a. 19.1.1.217, or later recommended).
-     * There was an issue in Intel(R) MPI versions 2019u1 and 2019u2 that
-       caused the application to crash when allocating very
-       large shared-memory (shm) regions, so you may have to
-       use the `-no-use_shm` option with these versions.
-       This issue was resolved in MPI version 2019u3.
-     * There was an issue in the Intel(R) C++ compiler 2019.1.0 that caused
-       an internal error when building YASK kernels.
-       This has been fixed in 19.1.1.x and later versions.
-     * If you are using the Intel(R) C++ compiler with g++ version 8.x or later, 
-       Intel(R) C++ version 2019 or later is required.
-     * Building a YASK kernel with clang or the "nextgen" Intel(R) C++
-       compiler is possible; however,
-       SIMD operations for functions such as sin() are not supported in the nextgen
-       compiler at this time. Also, the Python interface may not work with
-       the nextgen compiler.
-     * Building a YASK kernel with the Gnu C++ compiler is possible.
->>>>>>> a80770d0
-       Limited testing with g++ 8.2.0 shows the "iso3dfd" kernel
-       runs about 30% slower compared to the same kernel built with
-       the Intel C++ compiler.
-       Older Gnu C++ compilers can produce kernels that run
-       many times slower.
+* Intel(R) [oneAPI](https://software.intel.com/content/www/us/en/develop/tools/oneapi.html)
+  C++ compiler (icpx) C++ compiler for Linux (2021.1.2 or later recommended).
+  See notes below under version 4.00.00 changes.     
 * Gnu C++ compiler, g++ (4.9.0 or later; 8.2.0 or later recommended).
   Even when using Intel compilers, a g++ installation is required.
 * Linux libraries `librt` and `libnuma`.
