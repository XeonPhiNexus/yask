/*****************************************************************************

YASK: Yet Another Stencil Kernel
Copyright (c) 2014-2018, Intel Corporation

Permission is hereby granted, free of charge, to any person obtaining a copy
of this software and associated documentation files (the "Software"), to
deal in the Software without restriction, including without limitation the
rights to use, copy, modify, merge, publish, distribute, sublicense, and/or
sell copies of the Software, and to permit persons to whom the Software is
furnished to do so, subject to the following conditions:

* The above copyright notice and this permission notice shall be included in
  all copies or substantial portions of the Software.

THE SOFTWARE IS PROVIDED "AS IS", WITHOUT WARRANTY OF ANY KIND, EXPRESS OR
IMPLIED, INCLUDING BUT NOT LIMITED TO THE WARRANTIES OF MERCHANTABILITY,
FITNESS FOR A PARTICULAR PURPOSE AND NONINFRINGEMENT. IN NO EVENT SHALL THE
AUTHORS OR COPYRIGHT HOLDERS BE LIABLE FOR ANY CLAIM, DAMAGES OR OTHER
LIABILITY, WHETHER IN AN ACTION OF CONTRACT, TORT OR OTHERWISE, ARISING
FROM, OUT OF OR IN CONNECTION WITH THE SOFTWARE OR THE USE OR OTHER DEALINGS
IN THE SOFTWARE.

*****************************************************************************/

///////// Methods for equations and equation groups ////////////

#include "Print.hpp"
#include "ExprUtils.hpp"
#include "Parse.hpp"
#include "Eqs.hpp"
#include "Print.hpp"
#include "CppIntrin.hpp"

namespace yask {

    // A visitor to collect grids and points visited in a set of eqs.
    class PointVisitor : public ExprVisitor {

        // A set of all points to ensure pointers to each
        // unique point have same value.
        set<GridPoint> _all_pts;

        // A type to hold a mapping of equations to a set of grids in each.
        typedef unordered_set<Grid*> GridSet;
        typedef unordered_map<EqualsExpr*, GridSet> GridMap;

        GridMap _lhs_grids; // outputs of eqs.
        GridMap _rhs_grids; // inputs of eqs.
    
        // A type to hold a mapping of equations to a set of points in each.
        typedef unordered_set<const GridPoint*> PointSet;
        typedef unordered_map<EqualsExpr*, PointSet> PointMap;

        PointMap _lhs_pts; // outputs of eqs.
        PointMap _rhs_pts; // inputs of eqs.

        IntTuple* _pts=0;    // Points to visit from each index.
        EqualsExpr* _eq=0;   // Current equation.

        // Add a grid point to _all_pts and get a pointer to it.
        // If matching point exists, just get a pointer to existing one.
        const GridPoint* _add_pt(const GridPoint& gpt0, const IntTuple& offsets) {
            auto gpt1 = gpt0;
            gpt1.setArgOffsets(offsets);
            auto i = _all_pts.insert(gpt1);
            auto& gpt2 = *i.first;
            return &gpt2;
        }

        // Add all points with _pts offsets from gpt0 to 'pt_map'.
        // Add grid from gpt0 to 'grid_map'.
        // Maps keyed by _eq.
        void _add_pts(GridPoint* gpt0, GridMap& grid_map, PointMap& pt_map) {

            // Add grid.
            auto* g = gpt0->getGrid();
            grid_map[_eq].insert(g);

            // Visit each point in _pts.
            if (_pts) {
                _pts->visitAllPoints([&](const IntTuple& ptofs, size_t idx){

                        // Add offset to gpt0.
                        auto& pt0 = gpt0->getArgOffsets();
                        auto pt1 = pt0.addElements(ptofs, false);
                        auto* p = _add_pt(*gpt0, pt1);
                        pt_map[_eq].insert(p);

                        return true;
                    });
            }

            // Visit one point.
            else {
                pt_map[_eq].insert(gpt0);
            }
        }   
    
    public:
    
        // Ctor.
        // 'pts' contains offsets from each point to create.
        PointVisitor() :
            _pts(0) {}
        PointVisitor(IntTuple& pts) :
            _pts(&pts) {}
        virtual ~PointVisitor() {}

        GridMap& getOutputGrids() { return _lhs_grids; }
        GridMap& getInputGrids() { return _rhs_grids; }
        PointMap& getOutputPts() { return _lhs_pts; }
        PointMap& getInputPts() { return _rhs_pts; }
        int getNumEqs() const { return (int)_lhs_pts.size(); }

        // Determine whether 2 sets have any common points.
        virtual bool do_sets_intersect(const GridSet& a,
                                       const GridSet& b) {
            for (auto ai : a) {
                if (b.count(ai) > 0)
                    return true;
            }
            return false;
        }
        virtual bool do_sets_intersect(const PointSet& a,
                                       const PointSet& b) {
            for (auto ai : a) {
                if (b.count(ai) > 0)
                    return true;
            }
            return false;
        }
    
        // Callback at an equality.
        // Handles LHS grid pt explicitly, then visits RHS.
        virtual void visit(EqualsExpr* ee) {

            // Set this equation as current one.
            _eq = ee;

            // Make sure map entries exist.
            _lhs_grids[_eq];
            _rhs_grids[_eq];
            _lhs_pts[_eq];
            _rhs_pts[_eq];

            // Store all LHS points.
            auto* lhs = ee->getLhs().get();
            _add_pts(lhs, _lhs_grids, _lhs_pts);

            // visit RHS.
            NumExprPtr rhs = ee->getRhs();
            rhs->accept(this);

            // Don't visit LHS because we've already saved it.
        }

        // Callback at a grid point on the RHS.
        virtual void visit(GridPoint* gp) {
            assert(_eq);

            // Store all RHS points.
            _add_pts(gp, _rhs_grids, _rhs_pts);
        }
    };

    // Visit all dependencies of 'a'.
    // At each dependent node 'b', 'visitor(b, path)' is called, where 'path' is
    // set of all nodes seen since and including 'a' but not 'b'.
    void EqDeps::visitDeps(EqualsExprPtr a,
                           std::function<void (EqualsExprPtr b, EqSet& path)> visitor,
                           EqSet* seen) const {
        
        // any dependencies?
        if (_deps.count(a)) {
            auto& adeps = _deps.at(a);
    
            // make new seen-set adding 'a'.
            EqSet seen1;
            if (seen)
                seen1 = *seen; // copy nodes already seen.
            seen1.insert(a);   // add this one.
        
            // loop thru deps of 'a', i.e., each 'b' deps on 'a'.
            for (auto b : adeps) {

                // Already visited, i.e., a loop?
                bool was_seen = (seen1.count(b));
                if (!was_seen) {

                    // Call lambda fn.
                    visitor(b, seen1);
                    
                    // Recurse to deps of 'b'.
                    visitDeps(b, visitor, &seen1);
                }
            }
        }

        // no dependence.
        return;
    }

    // Does recursive analysis to turn all indirect dependencies to direct
    // ones.
    void EqDeps::analyze() {
        if (_done)
            return;
        for (auto a : _all)
            if (_full_deps.count(a) == 0)
                visitDeps(a, [&](EqualsExprPtr b, EqSet& path) {
                            
                        // everything in 'path' depends on 'b'.
                        for (auto p : path)
                            _full_deps[p].insert(b);
                    });
        _done = true;
    }
    
    // Find dependencies based on all eqs.
    // If 'eq_deps' is set, save dependencies between eqs.
    // Side effect: sets _stepDir in dims.
    // [BIG]TODO: replace dependency algorithms with integration of a polyhedral
    // library.
    void Eqs::findDeps(IntTuple& pts,
                       Dimensions& dims,
                       EqDepMap* eq_deps,
                       ostream& os) {
        auto& stepDim = dims._stepDim;
        
        // Gather points from all eqs in all grids.
        PointVisitor pt_vis(pts);

        // Gather initial stats from all eqs.
        os << " Scanning " << getEqs().size() << " equation(s)...\n";
        for (auto eq1 : getEqs())
            eq1->accept(&pt_vis);
        auto& outGrids = pt_vis.getOutputGrids();
        auto& inGrids = pt_vis.getInputGrids();
        auto& outPts = pt_vis.getOutputPts();
        auto& inPts = pt_vis.getInputPts();
        
        // Check each eq.
        for (auto eq1 : getEqs()) {
            auto* eq1p = eq1.get();
            assert(outGrids.count(eq1p));
            assert(inGrids.count(eq1p));
            auto& og1 = outGrids.at(eq1p);
            //auto& ig1 = inGrids.at(eq1p);
            auto& op1 = outPts.at(eq1p);
            auto& ip1 = inPts.at(eq1p);
            auto cond1 = getCond(eq1p);

#ifdef DEBUG_DEP
            cout << " Checking internal consistency of equation " <<
                eq1->makeQuotedStr() << "...\n";
#endif

            // An equation must update one grid only.
            assert(og1.size() == 1);
            auto* g1 = eq1->getGrid();
            assert(og1.count(g1));

            // Scan output (LHS) points.
            int si1 = 0;        // step index offset for LHS of eq1.
            for (auto i1 : op1) {
<<<<<<< HEAD

                // LHS of a non-scratch equation must use step dim w/a simple offset.
                if (!g1->isScratch()) {
                    auto* si1p = i1->getArgOffsets().lookup(stepDim);
                    if (!si1p || abs(*si1p) != 1) {
                        cerr << "Error: equation " << eq1->makeQuotedStr() <<
                            " does not use offset +/- 1 from step-dimension index var '" <<
                            stepDim << "' on LHS.\n";
                        exit(1);
=======
            
                // LHS of an equation must use step dim w/a simple offset.
                auto* si1p = i1->getArgOffsets().lookup(stepDim);
                if (!si1p || abs(*si1p) != 1) {
                    THROW_YASK_EXCEPTION("Error: equation " << eq1->makeQuotedStr() <<
                        " does not use offset +/- 1 from step-dimension index var '" <<
                        stepDim << "' on LHS.\n");
                }
                assert(si1p);
                si1 = *si1p;

                // Step direction already set?
                if (dims._stepDir) {
                    if (dims._stepDir != si1) {
                        THROW_YASK_EXCEPTION("Error: equation " << eq1->makeQuotedStr() <<
                            " LHS has offset " << si1 << " from step-dimesion index var, "
                            "which is different than a previous equation with offset " << dims._stepDir << ".\n");
>>>>>>> 309b38c0
                    }
                    assert(si1p);
                    si1 = *si1p;

                    // Step direction already set?
                    if (dims._stepDir) {
                        if (dims._stepDir != si1) {
                            cerr << "Error: equation " << eq1->makeQuotedStr() <<
                                " LHS has offset " << si1 << " from step-dimesion index var, "
                                "which is different than a previous equation with offset " <<
                                dims._stepDir << ".\n";
                            exit(1);
                        }
                    } else
                        dims._stepDir = si1;
                }

                // LHS of an equation must be vectorizable.
                // TODO: relax this restriction.
                if (i1->getVecType() != GridPoint::VEC_FULL) {
                    THROW_YASK_EXCEPTION("Error: equation " << eq1->makeQuotedStr() <<
                        " is not fully vectorizable on LHS because not all folded"
                        " dimensions are accessed via simple offsets from their respective indices.\n");
                }
            }

            // Scan input (RHS) points.
            for (auto i1 : ip1) {

                // Check RHS of an equation that uses step index.
                auto* rsi1p = i1->getArgOffsets().lookup(stepDim);
                if (rsi1p) {
                    int rsi1 = *rsi1p;

                    // Must be in proper relation to LHS.
                    if ((si1 > 0 && rsi1 > si1) ||
                        (si1 < 0 && rsi1 < si1)) {
<<<<<<< HEAD
                        cerr << "Error: RHS of equation " << eq1->makeQuotedStr() <<
                            " contains '" << stepDim << "+" << rsi1 << 
                            "', which is incompatible with '" << stepDim << "+" << si1 << 
                            "' on LHS.\n";
                        exit(1);
=======
                        THROW_YASK_EXCEPTION("Error: equation " << eq1->makeQuotedStr() <<
                            " RHS has offset " << rsi1 << " from step-dimesion index var, "
                            "which is incompatible with LHS offset " << si1 << ".\n");
>>>>>>> 309b38c0
                    }
                }
            }

            // TODO: check to make sure cond1 depends only on indices.
            
#ifdef DEBUG_DEP
            cout << " Checking dependencies on equation " <<
                eq1->makeQuotedStr() << "...\n";
#endif

            // Check each 'eq2' to see if it depends on 'eq1'.
            for (auto eq2 : getEqs()) {
                auto* eq2p = eq2.get();
                //auto& og2 = outGrids.at(eq2p);
                auto* g2 = eq2->getGrid();
                auto& ig2 = inGrids.at(eq2p);
                auto& op2 = outPts.at(eq2p);
                auto& ip2 = inPts.at(eq2p);
                auto cond2 = getCond(eq2p);

                bool same_eq = eq1 == eq2;
                bool same_cond = areExprsSame(cond1, cond2);
                bool same_og = g1 == g2;

                // If two different eqs have the same condition, they
<<<<<<< HEAD
                // cannot update the same grid.
                if (!same_eq && same_cond && same_og) {
                    if (cond1)
                        cerr << "Error: two equations with condition " <<
                            cond1->makeQuotedStr();
                    else
                        cerr << "Error: two equations without conditions";
                    cerr << " have the same LHS grid '" << g1->getName() << "': " <<
=======
                // cannot update the exact same point.
                if (!same_eq && same_cond &&
                    pt_vis.do_sets_intersect(op1, op2)) {
                    THROW_YASK_EXCEPTION("Error: two equations with condition " <<
                        cond1->makeQuotedStr() << " update the same point: " <<
>>>>>>> 309b38c0
                        eq1->makeQuotedStr() << " and " <<
                        eq2->makeQuotedStr() << ".\n");
                }

                // First dep check: exact matches on LHS of eq1 to RHS of eq2.
                // eq2 dep on eq1 => some output of eq1 is an input to eq2.
                // If the two eqs have the same condition, detect certain
                // dependencies by looking for exact matches.
                // We do this check first because it's quicker than the
                // detailed scan done later if this one doesn't find a dep.
                //
                // Example:
                //  eq1: a(t+1, x, ...) EQUALS ...
                //  eq2: b(t+1, x, ...) EQUALS a(t+1, x, ...) ...
                if (same_cond &&
                    pt_vis.do_sets_intersect(op1, ip2)) {

                    // Eq depends on itself?
                    if (same_eq) {
                                    
                        // Exit with error.
<<<<<<< HEAD
                        cerr << "Error: illegal dependency: LHS of equation " <<
                            eq1->makeQuotedStr() << " also appears on its RHS.\n";
                        exit(1);
=======
                        THROW_YASK_EXCEPTION("Error: illegal dependency between LHS and RHS of equation " <<
                            eq1->makeQuotedStr() <<
                            " within offsets in range " << pts.makeDimValStr(" * ") << ".\n");
>>>>>>> 309b38c0
                    }

                    // Save dependency.
                    // Flag as both certain and possible because we need to follow
                    // certain ones when resolving indirect possible ones.
                    if (eq_deps) {
                        (*eq_deps)[certain_dep].set_dep_on(eq2, eq1);
                        (*eq_deps)[possible_dep].set_dep_on(eq2, eq1);
                    }
                        
                    // Move along to next eq2.
                    continue;
                }

                // Check more only if saving dependencies.
                if (!eq_deps)
                    continue;

                // Next dep check: inexact matches on LHS of eq1 to RHS of eq2.
                // Does eq1 define *any* point in a grid that eq2 inputs
                // at the same step index?  If so, they *might* have a
                // dependency. Some of these may not be real
                // dependencies due to conditions. Those that are real
                // may or may not be legal.
                //
                // Example:
                //  eq1: a(t+1, x, ...) EQUALS ... IF ... 
                //  eq2: b(t+1, x, ...) EQUALS a(t+1, x+5, ...) ... IF ...
                //
                // Example:
                //  eq1: tmp(x, ...) EQUALS ...
                //  eq2: b(t+1, x, ...) EQUALS tmp(x+2, ...)
                //
                // TODO: be much smarter about this and find only real
                // dependencies--use a polyhedral library?
                if (pt_vis.do_sets_intersect(og1, ig2)) {

                    // detailed check of g1 input points on RHS of eq2.
                    for (auto* i2 : ip2) {

                        // Same grid?
                        auto* i2g = i2->getGrid();
                        if (i2g != g1) continue;

                        // From same step index, e.g., same time?
                        // Or, passing data thru a temp var?
                        // TODO: check that constant indices are same.
                        auto* si2p = i2->getArgOffsets().lookup(stepDim);
                        bool same_step = si2p && si1 && (*si2p == si1);
                        if (same_step || g1->isScratch()) {

                            // Eq depends on itself?
                            if (same_eq) {
                                
                                // Exit with error.
                                cerr << "Error: disallowed dependency: grid on LHS of equation " <<
                                    eq1->makeQuotedStr() << " also appears on its RHS";
                                if (same_step)
                                    cerr << " at '" << stepDim << "+" << si1 << "'";
                                cerr << ".\n";
                                exit(1);
                            }

                            // Save dependency.
                            if (eq_deps) {

                                // Even if conditions are different, this
                                // might be a dep.
                                (*eq_deps)[possible_dep].set_dep_on(eq2, eq1);

                                // If conditions are same, this is most likely a real dep
                                // unless inputs are always outside of sub-domain.
                                // TODO: check for this.
                                if (same_cond)
                                    (*eq_deps)[certain_dep].set_dep_on(eq2, eq1);
                            }

                            // Move along to next equation.
                            break;
                        }
                    }
                }
            } // for all eqs (eq2).
        } // for all eqs (eq1).

        // Resolve indirect dependencies.
        if (eq_deps) {
            os << "  Resolving indirect dependencies...\n";
            for (DepType dt = certain_dep; dt < num_deps; dt = DepType(dt+1))
                (*eq_deps)[dt].analyze();
        }
        os << " Done.\n";
    }

    // Visitor for determining vectorization potential of grid points.
    // Vectorization depends not only on the dims of the grid itself
    // but also on how the grid is indexed at each point.
    class SetVecVisitor : public ExprVisitor {
        const Dimensions& _dims;
        
    public:
        SetVecVisitor(const Dimensions& dims) :
            _dims(dims) { }

        // Check each grid point in expr.
        virtual void visit(GridPoint* gp) {
            auto* grid = gp->getGrid();

            // Never vectorize scalars.
            if (grid->get_num_dims() == 0) {
                gp->setVecType(GridPoint::VEC_NONE);
                return;
            }
            
            // Amount of vectorization allowed primarily depends on number
            // of folded dimensions in the grid accessed at this point.
            int grid_nfd = grid->getNumFoldableDims();
            int soln_nfd = _dims._foldGT1.size();
            assert(grid_nfd <= soln_nfd);

            // Vectorization is only possible if each access to a vectorized
            // dim is a simple offset.  For example, in grid dim 'x', the
            // index in the corresponding posn must be 'x', 'x+n', or 'x-n'.
            int fdoffsets = 0;
            for (auto fdim : _dims._foldGT1.getDims()) {
                auto& fdname = fdim.getName();
                if (gp->getArgOffsets().lookup(fdname))
                    fdoffsets++;
            }
            assert(fdoffsets <= grid_nfd);

            // All folded dims are vectorizable?
            if (fdoffsets == soln_nfd)
                gp->setVecType(GridPoint::VEC_FULL); // all good.

            // Some dims are vectorizable?
            else if (fdoffsets > 0)
                gp->setVecType(GridPoint::VEC_PARTIAL);
            
            // Uses no folded dims, so scalar only.
            else
                gp->setVecType(GridPoint::VEC_NONE);
        }
    };
    
    // Determine which grid points can be vectorized.
    void Eqs::analyzeVec(const Dimensions& dims) {

        // Send a 'SetVecVisitor' to each point in
        // the current equations.
        SetVecVisitor svv(dims);
        visitEqs(&svv);
    }

    // Visitor to find referenced vars.
    class FindVarsVisitor : public ExprVisitor {

    public:
        set<string> vars_used;

        // Check each index expr;
        virtual void visit(IndexExpr* ie) {
            vars_used.insert(ie->getName());
        }
    };
    
    // Visitor for determining inner-loop accesses of grid points.
    class SetLoopVisitor : public ExprVisitor {
        const Dimensions& _dims;
        
    public:
        SetLoopVisitor(const Dimensions& dims) :
            _dims(dims) { }

        // Check each grid point in expr.
        virtual void visit(GridPoint* gp) {

            // Info from grid.
            auto* grid = gp->getGrid();
            auto gdims = grid->get_dim_names();

            // Check loop in this dim.
            auto idim = _dims._innerDim;

            // Access type.
            GridPoint::LoopType lt = GridPoint::LOOP_INVARIANT;
            
            // Check every point arg.
            auto& args = gp->getArgs();
            for (size_t ai = 0; ai < args.size(); ai++) {
                auto& arg = args.at(ai);
                assert(ai < gdims.size());

                // Get set of vars used.
                FindVarsVisitor fvv;
                arg->accept(&fvv);
                
                // Does this arg refer to idim?
                if (fvv.vars_used.count(idim)) {

                    // Is it in the idim posn and a simple offset?
                    int offset = 0;
                    if (gdims.at(ai) == idim &&
                        arg->isOffsetFrom(idim, offset)) {
                        lt = GridPoint::LOOP_OFFSET;
                    }

                    // Otherwise, this arg uses idim, but not
                    // in a simple way.
                    else {
                        lt = GridPoint::LOOP_OTHER;
                        break;  // no need to continue.
                    }
                }
            }
            gp->setLoopType(lt);
        }
    };
    
    // Determine loop access behavior of grid points.
    void Eqs::analyzeLoop(const Dimensions& dims) {

        // Send a 'SetLoopVisitor' to each point in
        // the current equations.
        SetLoopVisitor slv(dims);
        visitEqs(&slv);
    }

    // Update access stats for the grids.
    void Eqs::updateGridStats(EqDepMap& eq_deps) {

        for (auto& ee : _eqs) {
        
            // Get sets of points for this eq.
            PointVisitor pv;
            ee->accept(&pv);
            auto& outPts = pv.getOutputPts().at(ee.get());
            auto& inPts = pv.getInputPts().at(ee.get());

            // Output point (only 1 per eq).
            for (auto* op : outPts) {
                auto* g = op->getGrid();         // grid written to.
                auto* g2 = const_cast<Grid*>(g); // need to update grid.
                g2->updateHalo(op->getArgOffsets());
                g2->updateConstIndices(op->getArgConsts());
            }

            // Input point(s).
            for (auto* ip : inPts) {
                auto* g = ip->getGrid();         // grid read from.
                auto* g2 = const_cast<Grid*>(g); // need to update grid.
                g2->updateHalo(ip->getArgOffsets());
                g2->updateConstIndices(ip->getArgConsts());
            }
        }
    }
   
   
    // Get the full name of an eq-group.
    // Must be unique.
    string EqGroup::getName() const {

        // Add index to base name.
        ostringstream oss;
        oss << baseName << "_" << index;
        return oss.str();
    }

    // Make a human-readable description of this eq group.
    string EqGroup::getDescription(bool show_cond,
                                   string quote) const
    {
        string des = "equation-group " + quote + getName() + quote;
        if (show_cond) {
            if (cond.get())
                des += " w/condition " + cond->makeQuotedStr(quote);
            else
                des += " w/no condition";
        }
        return des;
    }

    // Add an equation to an EqGroup.
    void EqGroup::addEq(EqualsExprPtr ee)
    {
#ifdef DEBUG_EQ_GROUP
        cout << "EqGroup: adding " << ee->makeQuotedStr() << endl;
#endif
        _eqs.insert(ee);

        // Get I/O point data from eq 'ee'.
        PointVisitor pv;
        ee->accept(&pv);
        
        // update list of input and output grids for this group.
        auto& outGrids = pv.getOutputGrids().at(ee.get());
        for (auto* g : outGrids)
            _outGrids.insert(g);
        auto& inGrids = pv.getInputGrids().at(ee.get());
        for (auto* g : inGrids)
            _inGrids.insert(g);
    }

    // Set dependency on eg2 if this eq-group is dependent on it.
    // Return whether dependent.
    bool EqGroup::setDepOn(DepType dt, EqDepMap& eq_deps, const EqGroup& eg2)
    {

        // Eqs in this.
        for (auto& eq1 : getEqs()) {

            // Eqs in eg2.
            for (auto& eq2 : eg2.getEqs()) {

                if (eq_deps[dt].is_dep_on(eq1, eq2)) {

                    _dep_on[dt].insert(eg2.getName());
                    return true;
                }
            }
        }
        return false;
    }


    // Print stats from eqGroup.
    void EqGroup::printStats(ostream& os, const string& msg)
    {
        CounterVisitor cv;
        visitEqs(&cv);
        cv.printStats(os, msg);
    }

    // Visitor that will shift each grid point by an offset.
    class OffsetVisitor: public ExprVisitor {
        IntTuple _ofs;
    
    public:
        OffsetVisitor(const IntTuple& ofs) :
            _ofs(ofs) {}

        // Visit a grid point.
        virtual void visit(GridPoint* gp) {

            // Shift grid _ofs points.
            auto ofs0 = gp->getArgOffsets();
            IntTuple new_loc = ofs0.addElements(_ofs, false);
            gp->setArgOffsets(new_loc);
        }
    };

    // Replicate each equation at the non-zero offsets for
    // each vector in a cluster.
    void EqGroup::replicateEqsInCluster(Dimensions& dims)
    {
        // Make a copy of the original equations so we can iterate through
        // them while adding to the group.
        EqList eqs(_eqs);

        // Loop thru points in cluster.
        dims._clusterMults.visitAllPoints([&](const IntTuple& clusterIndex,
                                              size_t idx) {

                // Don't need copy of one at origin.
                if (clusterIndex.sum() > 0) {
            
                    // Get offset of cluster, which is each cluster index multipled
                    // by corresponding vector size.  Example: for a 4x4 fold in a
                    // 1x2 cluster, the 2nd cluster index will be (0,1) and the
                    // corresponding cluster offset will be (0,4).
                    auto clusterOffset = clusterIndex.multElements(dims._fold);

                    // Loop thru eqs.
                    for (auto eq : eqs) {
                        assert(eq.get());
            
                        // Make a copy.
                        auto eq2 = eq->cloneEquals();

                        // Add offsets to each grid point.
                        OffsetVisitor ov(clusterOffset);
                        eq2->accept(&ov);

                        // Put new equation into group.
                        addEq(eq2);
                    }
                }
                return true;
            });

        // Ensure the expected number of equations now exist.
        assert(_eqs.size() == eqs.size() * dims._clusterMults.product());
    }

    // Reorder groups based on dependencies.
    void EqGroups::sort()
    {
        if (size() < 2)
            return;

        cout << " Sorting " << size() << " eq-group(s)...\n";

        // Want to keep original order as much as possible.
        // Only reorder if dependencies are in conflict.

        // Scan from beginning to end.
        for (size_t i = 0; i < size(); i++) {

            bool done = false;
            while (!done) {
        
                // Does eq-group[i] depend on any eq-group after it?
                auto& egi = at(i);
                for (size_t j = i+1; j < size(); j++) {
                
                    auto& egj = at(j);
                    bool do_swap = false;

                    // Must swap on certain deps.
                    if (egi.isDepOn(certain_dep, egj)) {
                        if (egj.isDepOn(certain_dep, egi)) {
                            THROW_YASK_EXCEPTION("Error: circular dependency between eq-groups " <<
                                egi.getDescription() << " and " <<
                                egj.getDescription() << "\n.");
                        }
                        do_swap = true;
                    }

                    // Swap on possible deps if one-way.
                    else if (egi.isDepOn(possible_dep, egj) && 
                             !egj.isDepOn(possible_dep, egi) &&
                             !egj.isDepOn(certain_dep, egi)) {
                        do_swap = true;
                    }

                    if (do_swap) {

                        // Swap them.
                        EqGroup temp(egi);
                        egi = egj;
                        egj = temp;

                        // Start over at index i.
                        done = false;
                        break;
                    }
                }
                done = true;
            }
        }
    }

    // Add expression 'eq' with condition 'cond' to eq-group with 'baseName'
    // unless alread added.  The corresponding index in '_indices' will be
    // incremented if a new group is created.
    // 'eq_deps': pre-computed dependencies between equations.
    // Returns whether a new group was created.
    bool EqGroups::addExprToGroup(EqualsExprPtr eq,
                                  BoolExprPtr cond,
                                  const string& baseName,
                                  EqDepMap& eq_deps)
    {
        // Equation already added?
        if (_eqs_in_groups.count(eq))
            return false;

        // Look for existing group matching base-name and condition.
        EqGroup* target = 0;
        for (auto& eg : *this) {

            if (eg.baseName == baseName &&
                areExprsSame(eg.cond, cond)) {

                // Look for any dependencies that would prevent adding
                // eq to eg.
                bool is_dep = false;
                for (auto& eq2 : eg.getEqs()) {

                    for (DepType dt = certain_dep; dt < num_deps; dt = DepType(dt+1)) {
                        if (eq_deps[dt].is_dep(eq, eq2)) {
#if DEBUG_ADD_EXPRS
                            cout << "addExprsFromGrid: not adding equation " <<
                                eq->makeQuotedStr() << " to " << eg.getDescription() <<
                                " because of dependency w/equation " <<
                                eq2->makeQuotedStr() << endl;
#endif
                            is_dep = true;
                            break;
                        }
                    }
                    if (is_dep)
                        break;
                }

                // Remember target group if found and no deps.
                if (!is_dep) {
                    target = &eg;
                    break;
                }
            }
        }
        
        // Make new group if needed.
        bool newGroup = false;
        if (!target) {
            EqGroup ne(*_dims);
            push_back(ne);
            target = &back();
            target->baseName = baseName;
            target->index = _indices[baseName]++;
            target->cond = cond;
            newGroup = true;
        
#if DEBUG_ADD_EXPRS
            cout << "Creating new " << target->getDescription() << endl;
#endif
        }

        // Add eq to target eq-group.
        assert(target);
#if DEBUG_ADD_EXPRS
        cout << "Adding " << eq->makeQuotedStr() <<
            " to " << target->getDescription() << endl;
#endif
        target->addEq(eq);
    
        // Remember eq and updated grid.
        _eqs_in_groups.insert(eq);
        _outGrids.insert(eq->getGrid());

        return newGroup;
    }

    // Divide all equations into eqGroups.
    // 'targets': string provided by user to specify grouping.
    // 'eq_deps': pre-computed dependencies between equations.
    void EqGroups::makeEqGroups(Eqs& allEqs,
                                const string& targets,
                                EqDepMap& eq_deps,
                                ostream& os)
    {
        //auto& stepDim = _dims->_stepDim;
    
        // Handle each key-value pair in 'targets' string.
        ArgParser ap;
        ap.parseKeyValuePairs
            (targets, [&](const string& key, const string& value) {

                // Search allEqs for matches to current value.
                for (auto eq : allEqs.getEqs()) {

                    // Get name of updated grid.
                    auto gp = eq->getGrid();
                    assert(gp);
                    string gname = gp->getName();

                    // Does value appear in the grid name?
                    size_t np = gname.find(value);
                    if (np != string::npos) {

                        // Add equation.
                        addExprToGroup(eq, allEqs.getCond(eq), key, eq_deps);
                    }
                }
            });

        // Add all remaining equations.
        for (auto eq : allEqs.getEqs()) {

            // Add equation.
            addExprToGroup(eq, allEqs.getCond(eq), _basename_default, eq_deps);
        }

        // Find dependencies between eq-groups based on deps between their eqs.
        for (auto& eg1 : *this) {
            os << " Checking dependencies of " <<
                eg1.getDescription() << "...\n";
            os << "  Updating the following grid(s) with " <<
                eg1.getNumEqs() << " equation(s):";
            for (auto* g : eg1.getOutputGrids())
                os << " " << g->getName();
            os << endl;

            // Check to see if eg1 depends on other eq-groups.
            for (auto& eg2 : *this) {

                // Don't check against self.
                if (eg1.getName() == eg2.getName())
                    continue;

                if (eg1.setDepOn(certain_dep, eq_deps, eg2))
                    os << "  Is dependent on " << eg2.getDescription(false) << endl;
                else if (eg1.setDepOn(possible_dep, eq_deps, eg2))
                    os << "  May be dependent on " << eg2.getDescription(false) << endl;
            }
        }

        // Resort them based on dependencies.
        sort();
    }

    // Print stats from eqGroups.
    void EqGroups::printStats(ostream& os, const string& msg) {
        CounterVisitor cv;
        for (auto& eq : *this) {
            CounterVisitor ecv;
            eq.visitEqs(&ecv);
            cv += ecv;
        }
        cv.printStats(os, msg);
    }

    // Apply optimizations according to the 'settings'.
    void EqGroups::optimizeEqGroups(CompilerSettings& settings,
                                    const string& descr,
                                    bool printSets,
                                    ostream& os) {
        // print stats.
        string edescr = "for " + descr + " equation-group(s)";
        printStats(os, edescr);
    
        // Make a list of optimizations to apply to eqGroups.
        vector<OptVisitor*> opts;

        // CSE.
        if (settings._doCse)
            opts.push_back(new CseVisitor);

        // Operator combination.
        if (settings._doComb) {
            opts.push_back(new CombineVisitor);

            // Do CSE again after combination.
            // TODO: do this only if the combination did something.
            if (settings._doCse)
                opts.push_back(new CseVisitor);
        }

        // Apply opts.
        for (auto optimizer : opts) {

            visitEqs(optimizer);
            int numChanges = optimizer->getNumChanges();
            string odescr = "after applying " + optimizer->getName() + " to " +
                descr + " equation-group(s)";

            // Get new stats.
            if (numChanges)
                printStats(os, odescr);
            else
                os << "No changes " << odescr << '.' << endl;
        }

        // Final stats per equation group.
        if (printSets && size() > 1) {
            os << "Stats per equation-group:\n";
            for (auto eg : *this)
                eg.printStats(os, "for " + eg.getDescription());
        }
    }

} // namespace yask.<|MERGE_RESOLUTION|>--- conflicted
+++ resolved
@@ -264,47 +264,23 @@
             // Scan output (LHS) points.
             int si1 = 0;        // step index offset for LHS of eq1.
             for (auto i1 : op1) {
-<<<<<<< HEAD
 
                 // LHS of a non-scratch equation must use step dim w/a simple offset.
                 if (!g1->isScratch()) {
                     auto* si1p = i1->getArgOffsets().lookup(stepDim);
                     if (!si1p || abs(*si1p) != 1) {
-                        cerr << "Error: equation " << eq1->makeQuotedStr() <<
-                            " does not use offset +/- 1 from step-dimension index var '" <<
-                            stepDim << "' on LHS.\n";
-                        exit(1);
-=======
-            
-                // LHS of an equation must use step dim w/a simple offset.
-                auto* si1p = i1->getArgOffsets().lookup(stepDim);
-                if (!si1p || abs(*si1p) != 1) {
-                    THROW_YASK_EXCEPTION("Error: equation " << eq1->makeQuotedStr() <<
-                        " does not use offset +/- 1 from step-dimension index var '" <<
-                        stepDim << "' on LHS.\n");
-                }
-                assert(si1p);
-                si1 = *si1p;
-
-                // Step direction already set?
-                if (dims._stepDir) {
-                    if (dims._stepDir != si1) {
                         THROW_YASK_EXCEPTION("Error: equation " << eq1->makeQuotedStr() <<
-                            " LHS has offset " << si1 << " from step-dimesion index var, "
-                            "which is different than a previous equation with offset " << dims._stepDir << ".\n");
->>>>>>> 309b38c0
-                    }
-                    assert(si1p);
-                    si1 = *si1p;
+                                             " does not use offset +/- 1 from step-dimension index var '" <<
+                                             stepDim << "' on LHS.\n");
+                    }
 
                     // Step direction already set?
                     if (dims._stepDir) {
                         if (dims._stepDir != si1) {
-                            cerr << "Error: equation " << eq1->makeQuotedStr() <<
-                                " LHS has offset " << si1 << " from step-dimesion index var, "
-                                "which is different than a previous equation with offset " <<
-                                dims._stepDir << ".\n";
-                            exit(1);
+                            THROW_YASK_EXCEPTION("Error: equation " << eq1->makeQuotedStr() <<
+                                                 " LHS has offset " << si1 << " from step-dimesion index var, "
+                                                 "which is different than a previous equation with offset " <<
+                                                 dims._stepDir << ".\n");
                         }
                     } else
                         dims._stepDir = si1;
@@ -330,17 +306,11 @@
                     // Must be in proper relation to LHS.
                     if ((si1 > 0 && rsi1 > si1) ||
                         (si1 < 0 && rsi1 < si1)) {
-<<<<<<< HEAD
-                        cerr << "Error: RHS of equation " << eq1->makeQuotedStr() <<
-                            " contains '" << stepDim << "+" << rsi1 << 
-                            "', which is incompatible with '" << stepDim << "+" << si1 << 
-                            "' on LHS.\n";
-                        exit(1);
-=======
-                        THROW_YASK_EXCEPTION("Error: equation " << eq1->makeQuotedStr() <<
-                            " RHS has offset " << rsi1 << " from step-dimesion index var, "
-                            "which is incompatible with LHS offset " << si1 << ".\n");
->>>>>>> 309b38c0
+                        THROW_YASK_EXCEPTION("Error: RHS of equation " <<
+                                             eq1->makeQuotedStr() <<
+                                             " contains '" << stepDim << "+" << rsi1 << 
+                                             "', which is incompatible with '" << stepDim << "+" << si1 << 
+                                             "' on LHS.\n");
                     }
                 }
             }
@@ -365,26 +335,16 @@
                 bool same_eq = eq1 == eq2;
                 bool same_cond = areExprsSame(cond1, cond2);
                 bool same_og = g1 == g2;
-
+                
                 // If two different eqs have the same condition, they
-<<<<<<< HEAD
                 // cannot update the same grid.
                 if (!same_eq && same_cond && same_og) {
-                    if (cond1)
-                        cerr << "Error: two equations with condition " <<
-                            cond1->makeQuotedStr();
-                    else
-                        cerr << "Error: two equations without conditions";
-                    cerr << " have the same LHS grid '" << g1->getName() << "': " <<
-=======
-                // cannot update the exact same point.
-                if (!same_eq && same_cond &&
-                    pt_vis.do_sets_intersect(op1, op2)) {
-                    THROW_YASK_EXCEPTION("Error: two equations with condition " <<
-                        cond1->makeQuotedStr() << " update the same point: " <<
->>>>>>> 309b38c0
-                        eq1->makeQuotedStr() << " and " <<
-                        eq2->makeQuotedStr() << ".\n");
+                    string cdesc = cond1 ? "with condition " + cond1->makeQuotedStr() :
+                        "without conditions";
+                    THROW_YASK_EXCEPTION("Error: two equations " << cdesc <<
+                                         " have the same LHS grid '" << g1->getName() << "': " <<
+                                         eq1->makeQuotedStr() << " and " <<
+                                         eq2->makeQuotedStr() << ".\n");
                 }
 
                 // First dep check: exact matches on LHS of eq1 to RHS of eq2.
@@ -404,15 +364,8 @@
                     if (same_eq) {
                                     
                         // Exit with error.
-<<<<<<< HEAD
-                        cerr << "Error: illegal dependency: LHS of equation " <<
-                            eq1->makeQuotedStr() << " also appears on its RHS.\n";
-                        exit(1);
-=======
-                        THROW_YASK_EXCEPTION("Error: illegal dependency between LHS and RHS of equation " <<
-                            eq1->makeQuotedStr() <<
-                            " within offsets in range " << pts.makeDimValStr(" * ") << ".\n");
->>>>>>> 309b38c0
+                        THROW_YASK_EXCEPTION("Error: illegal dependency: LHS of equation " <<
+                                             eq1->makeQuotedStr() << " also appears on its RHS.\n");
                     }
 
                     // Save dependency.
