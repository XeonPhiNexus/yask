/*****************************************************************************

YASK: Yet Another Stencil Kernel
Copyright (c) 2014-2018, Intel Corporation

Permission is hereby granted, free of charge, to any person obtaining a copy
of this software and associated documentation files (the "Software"), to
deal in the Software without restriction, including without limitation the
rights to use, copy, modify, merge, publish, distribute, sublicense, and/or
sell copies of the Software, and to permit persons to whom the Software is
furnished to do so, subject to the following conditions:

* The above copyright notice and this permission notice shall be included in
  all copies or substantial portions of the Software.

THE SOFTWARE IS PROVIDED "AS IS", WITHOUT WARRANTY OF ANY KIND, EXPRESS OR
IMPLIED, INCLUDING BUT NOT LIMITED TO THE WARRANTIES OF MERCHANTABILITY,
FITNESS FOR A PARTICULAR PURPOSE AND NONINFRINGEMENT. IN NO EVENT SHALL THE
AUTHORS OR COPYRIGHT HOLDERS BE LIABLE FOR ANY CLAIM, DAMAGES OR OTHER
LIABILITY, WHETHER IN AN ACTION OF CONTRACT, TORT OR OTHERWISE, ARISING
FROM, OUT OF OR IN CONNECTION WITH THE SOFTWARE OR THE USE OR OTHER DEALINGS
IN THE SOFTWARE.

*****************************************************************************/

//////// Some common code shared between YASK compiler and kernel. //////////

#include "yask_common_api.hpp"
#include <sstream>

using namespace std;

namespace yask {

    // Update this version string anytime changes are
    // committed to a repository, especially when
    // affecting master or develop branches.
    // Be sure to keep 2 digits in minor and patch
    // fields to allow proper alphanumeric sorting
    // for numbers above 9 (at least up to 99).

    // Format: "major.minor.patch".
<<<<<<< HEAD
    const string version = "2.15.00";
=======
    const string version = "2.14.07";
>>>>>>> 18f21ce3

    string yask_get_version_string() {
        return version;
    }

    // See yask_common_api.hpp for documentation.
    const char* yask_exception::what() noexcept {
        return "yask::yask_exception\n";
    }

    void yask_exception::add_message(const string& arg_msg) {
        _msg.append(arg_msg);
    }

    const char* yask_exception::get_message() const {
        return _msg.c_str();
    }
}<|MERGE_RESOLUTION|>--- conflicted
+++ resolved
@@ -40,11 +40,7 @@
     // for numbers above 9 (at least up to 99).
 
     // Format: "major.minor.patch".
-<<<<<<< HEAD
-    const string version = "2.15.00";
-=======
-    const string version = "2.14.07";
->>>>>>> 18f21ce3
+    const string version = "2.15.01";
 
     string yask_get_version_string() {
         return version;
