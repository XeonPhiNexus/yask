/*****************************************************************************

YASK: Yet Another Stencil Kernel
Copyright (c) 2014-2016, Intel Corporation

Permission is hereby granted, free of charge, to any person obtaining a copy
of this software and associated documentation files (the "Software"), to
deal in the Software without restriction, including without limitation the
rights to use, copy, modify, merge, publish, distribute, sublicense, and/or
sell copies of the Software, and to permit persons to whom the Software is
furnished to do so, subject to the following conditions:

* The above copyright notice and this permission notice shall be included in
  all copies or substantial portions of the Software.

THE SOFTWARE IS PROVIDED "AS IS", WITHOUT WARRANTY OF ANY KIND, EXPRESS OR
IMPLIED, INCLUDING BUT NOT LIMITED TO THE WARRANTIES OF MERCHANTABILITY,
FITNESS FOR A PARTICULAR PURPOSE AND NONINFRINGEMENT. IN NO EVENT SHALL THE
AUTHORS OR COPYRIGHT HOLDERS BE LIABLE FOR ANY CLAIM, DAMAGES OR OTHER
LIABILITY, WHETHER IN AN ACTION OF CONTRACT, TORT OR OTHERWISE, ARISING
FROM, OUT OF OR IN CONNECTION WITH THE SOFTWARE OR THE USE OR OTHER DEALINGS
IN THE SOFTWARE.

*****************************************************************************/

/////////////// Main vector-folding code-generation code. /////////////

// Generation code.
#include "ExprUtils.hpp"
#include "CppIntrin.hpp"
#include "Parse.hpp"

// A register of stencils.
StencilList stencils;
#define REGISTER_STENCIL(Class) static Class registered_ ## Class(stencils)

// Stencils.
#include "ExampleStencil.hpp"
#include "Iso3dfdStencil.hpp"
#include "AveStencil.hpp"
#include "AwpStencil.hpp"
#include "AwpElasticStencil.hpp"
#include "StreamStencil.hpp"

// vars set via cmd-line options.
bool printPseudo = false;
bool printPOVRay = false;
bool printDOT = false;
bool printSimpleDOT = false;
bool printMacros = false;
bool printGrids = false;
bool printCpp = false;
bool printKncCpp = false;
bool print512Cpp = false;
bool print256Cpp = false;
int vlenForStats = 0;
StencilBase* stencilFunc = NULL;
string shapeName;
IntTuple foldOptions;                     // vector fold.
IntTuple clusterOptions;                  // cluster sizes.
int maxExprSize = 50;
int minExprSize = 2;
int radius = 1;
bool firstInner = true;
bool allowUnalignedLoads = false;
string eqGroupTargets;
bool doFuse = false;
bool hbwRW = true;
bool hbwRO = true;
bool doComb = false;
bool doCse = true;
string stepDim = "t";
int  haloSize = 0;                     // 0 means auto

void usage(const string& cmd) {

    cerr << "Options:\n"
        " -h                 print this help message.\n"
        "\n"
        " -st <name>         set stencil type (required); supported stencils:\n";
    for (auto si : stencils) {
        auto name = si.first;
        cerr << "                     " << name << endl;
    }
    cerr <<
        " -r <radius>        set stencil radius (ignored for some stencils; default=" << radius << ").\n"
        "\n"
        " -fold <dim>=<size>,...    set number of elements in each dimension in a vector block.\n"
        " -cluster <dim>=<size>,... set number of values to evaluate in each dimension.\n"
        " -eq <name>=<substr>,...   put updates to grids containing <substr> in equation-group <name>.\n"
        //" [-no]-fuse        do [not] pack grids together in meta container(s) (default=" << doFuse << ").\n"
<<<<<<< HEAD
        " -step <dim>        solution progresses in given dimension (default='" << stepDim << "').\n"
        " -halo <size>       specify the sizes of the halos (default=auto).\n"
=======
        " -step <dim>        memory will be reused in dimension <dim> (default='" << stepDim << "').\n"
>>>>>>> 1377a5ef
        " -lus               make last dimension of fold unit stride (instead of first).\n"
        " -aul               allow simple unaligned loads (memory map MUST be compatible).\n"
        " [-no]-comb         do [not] combine commutative operations (default=" << doComb << ").\n"
        " [-no]-cse          do [not] eliminate common subexpressions (default=" << doCse << ").\n"
        " [-no]-hbw-rw       do [not] allocate read/write grids in high-BW mem (default=" << hbwRW << ").\n"
        " [-no]-hbw-ro       do [not] allocate read-only grids in high-BW mem (default=" << hbwRO << ").\n"
        " -max-es <num-nodes>  set heuristic for max single expression-size (default=" << maxExprSize << ").\n"
        " -min-es <num-nodes>  set heuristic for min expression-size for reuse (default=" << minExprSize << ").\n"
        "\n"
        //" -ps <vec-len>      print stats for all folding options for given vector length.\n"
        " -ph                print human-readable scalar pseudo-code for one point.\n"
        " -pdot-full         print DOT-language description of stencil equation(s).\n"
        " -pdot-lite         print DOT-language description of grid dependencies.\n"
        //" -pp                print POV-Ray code.\n"
        " -pm                print YASK pre-processor macros.\n"
        //" -pg                print YASK grid classes.\n"
        " -pcpp              print YASK stencil classes for generic C++.\n"
        " -p256              print YASK stencil classes for CORE AVX & AVX2 ISAs.\n"
        " -p512              print YASK stencil classes for CORE AVX-512 & MIC AVX-512 ISAs.\n"
        " -pknc              print YASK stencil classes for KNC ISA.\n"
        "\n"
        "Examples:\n"
        " " << cmd << " -st iso3dfd -or 8 -fold x=4,y=4 -p256\n"
        " " << cmd << " -st awp -fold y=4,z=2 -p512\n";
    exit(1);
}

// Parse command-line and set global cmd-line option vars.
// Exits on error.
void parseOpts(int argc, const char* argv[])
{
    if (argc <= 1)
        usage(argv[0]);

    int argi;               // current arg index.
    for (argi = 1; argi < argc; argi++) {
        if ( argv[argi][0] == '-' && argv[argi][1] ) {
            string opt = argv[argi];

            // options w/o values.
            if (opt == "-h" || opt == "-help" || opt == "--help")
                usage(argv[0]);

            else if (opt == "-lus")
                firstInner = false;
            else if (opt == "-aul")
                allowUnalignedLoads = true;
            else if (opt == "-comb")
                doComb = true;
            else if (opt == "-no-comb")
                doComb = false;
            else if (opt == "-cse")
                doCse = true;
            else if (opt == "-no-cse")
                doCse = false;
            else if (opt == "-fuse")
                doFuse = true;
            else if (opt == "-no-fuse")
                doFuse = false;

            else if (opt == "-hbw-rw")
                hbwRW = true;
            else if (opt == "-no-hbw-rw")
                hbwRW = false;
            else if (opt == "-hbw-ro")
                hbwRO = true;
            else if (opt == "-no-hbw-ro")
                hbwRO = false;
            
            else if (opt == "-ph")
                printPseudo = true;
            else if (opt == "-pdot-full")
                printDOT = true;
            else if (opt == "-pdot-lite")
                printSimpleDOT = true;
            else if (opt == "-pp")
                printPOVRay = true;
            else if (opt == "-pm")
                printMacros = true;
            else if (opt == "-pg")
                printGrids = true;
            else if (opt == "-pcpp")
                printCpp = true;
            else if (opt == "-pknc")
                printKncCpp = true;
            else if (opt == "-p512")
                print512Cpp = true;
            else if (opt == "-p256")
                print256Cpp = true;
            
            // add any more options w/o values above.

            // options w/a value.
            else {

                // at least one value needed.
                if (argi + 1 >= argc) {
                    cerr << "error: value missing or bad option '" << opt << "'." << endl;
                    usage(argv[0]);
                }
                string argop = argv[++argi];

                // options w/a string value.
                if (opt == "-st")
                    shapeName = argop;
                else if (opt == "-step")
                    stepDim = argop;
                else if (opt == "-eq")
                    eqGroupTargets = argop;
                else if (opt == "-fold" || opt == "-cluster") {

                    // example: x=4,y=2
                    ArgParser ap;
                    ap.parseKeyValuePairs
                        (argop, [&](const string& key, const string& value) {
                            int size = atoi(value.c_str());
                            
                            // set dim in tuple.
                            if (opt == "-fold")
                                foldOptions.addDimBack(key, size);
                            else
                                clusterOptions.addDimBack(key, size);
                        });
                }
                
                // add any more options w/a string value above.
                
                else {

                    // options w/an int value.
                    int val = atoi(argop.c_str());

                    if (opt == "-max-es")
                        maxExprSize = val;
                    if (opt == "-min-es")
                        minExprSize = val;

                    else if (opt == "-r")
                        radius = val;

                    else if (opt == "-ps")
                        vlenForStats = val;

                    else if (opt == "-halo")
                        haloSize = val;

                    // add any more options w/int values here.

                    else {
                        cerr << "error: option '" << opt << "' not recognized." << endl;
                        usage(argv[0]);
                    }
                }
            }
        }
        else break;
    }
    if (argi < argc) {
        cerr << "error: unrecognized parameter '" << argv[argi] << "'." << endl;
        usage(argv[0]);
    }
    if (shapeName.length() == 0) {
        cerr << "error: shape not specified." << endl;
        usage(argv[0]);
    }

    // Find the stencil in the registry.
    auto stencilIter = stencils.find(shapeName);
    if (stencilIter == stencils.end()) {
        cerr << "error: unknown stencil shape '" << shapeName << "'." << endl;
        usage(argv[0]);
    }
    stencilFunc = stencilIter->second;
    assert(stencilFunc);
    
    cerr << "Stencil name: " << shapeName << endl;
    if (stencilFunc->usesRadius()) {
        bool rOk = stencilFunc->setRadius(radius);
        if (!rOk) {
            cerr << "error: invalid radius=" << radius << " for stencil type '" <<
                shapeName << "'." << endl;
            usage(argv[0]);
        }
        cerr << "Stencil radius: " << radius << endl;
    }
    cerr << "Max expression-size threshold: " << maxExprSize << endl;
}

// Apply optimizations to eqGroups.
void optimizeEqGroups(EqGroups& eqGroups,
                      const string& descr,
                      bool printSets,
                      ostream& os) {

    // print stats.
    string edescr = "for " + descr + " eqGroup(s)";
    eqGroups.printStats(os, edescr);
    
    // Make a list of optimizations to apply to eqGroups.
    vector<OptVisitor*> opts;
    if (doCse)
        opts.push_back(new CseVisitor);
    if (doComb) {
        opts.push_back(new CombineVisitor);
        if (doCse)
            opts.push_back(new CseVisitor);
    }

    // Apply opts.
    for (auto optimizer : opts) {

        eqGroups.visitExprs(optimizer);
        int numChanges = optimizer->getNumChanges();
        string odescr = "after applying " + optimizer->getName() + " to " +
            descr + " eqGroup(s)";

        // Get new stats.
        if (numChanges)
            eqGroups.printStats(os, odescr);
        else
            os << "No changes " << odescr << '.' << endl;
    }

    // Final stats per equation set.
    if (printSets && eqGroups.size() > 1) {
        os << "Stats per equation set:\n";
        for (auto eq : eqGroups)
            eq.printStats(os, "for equation set '" + eq.getName() + "'");
    }
}

// Main program.
int main(int argc, const char* argv[]) {

    // parse options.
    parseOpts(argc, argv);

    // Set default fold ordering.
    IntTuple::setDefaultFirstInner(firstInner);
    
    // Reference to the grids and params in the stencil.
    Grids& grids = stencilFunc->getGrids();
    Params& params = stencilFunc->getParams();

    // Find all the stencil dimensions from the grids.
    // Create the final folds and clusters from the cmd-line options.
    Dimensions dims;
    dims.setDims(grids, stepDim,
                 foldOptions, clusterOptions,
                 allowUnalignedLoads, cerr);

    // Construct scalar ASTs in grids by calling the 'define' method in the stencil.
    // All grid points will be relative to origin (0,0,...,0).
    stencilFunc->define(dims._allDims);

    // Create a set of eqGroups for scalar and vector (non-cluster).
    EqGroups eqGroups;
    eqGroups.findEqGroups(grids, eqGroupTargets);
    eqGroups.printInfo(cerr);
    optimizeEqGroups(eqGroups, "scalar", false, cerr);

    // Construct cluster of ASTs in grids by calling the 'define' method in the stencil
    // at the origin of each point in the cluster.
    // Loop through all points in a cluster.
    dims._clusterLengths.visitAllPoints([&](const IntTuple& clusterPoint) {

            // Get starting offset of cluster, which is each cluster index
            // multipled by corresponding vector size.
            // Example: for a 4x4 fold in a 2x2 cluster, the 2nd cluster point
            // will be (0,1) and the corresponding cluster offset will be (0,4).
            auto clusterOffset = clusterPoint.multElements(dims._foldLengths);

            // Create a set of offsets with all dims.
            // This will be a union of clusterOffset and allDims.
            IntTuple offsets = dims._allDims;
            offsets.setVals(clusterOffset, false);

            // Construct ASTs in grids by calling the 'define' method in the stencil.
            // All grid points will be relative to offsets.
            stencilFunc->define(offsets);
                        
        });             // end of cluster lambda-function.
    
    // Create a set of cluster eqGroups.
    EqGroups clusterEqGroups;
    clusterEqGroups.findEqGroups(grids, eqGroupTargets);
    optimizeEqGroups(clusterEqGroups, "cluster", true, cerr);
    assert(clusterEqGroups.size() == eqGroups.size());

    ///// Print out above data based on -p* option(s).
    
    // Human-readable output.
    if (printPseudo) {
        PseudoPrinter printer(*stencilFunc, clusterEqGroups,
                              maxExprSize, minExprSize);
        printer.print(cout);
    }

    // DOT output.
    if (printDOT) {
        DOTPrinter printer(*stencilFunc, clusterEqGroups,
                           maxExprSize, minExprSize, false);
        printer.print(cout);
    }
    if (printSimpleDOT) {
        DOTPrinter printer(*stencilFunc, clusterEqGroups,
                           maxExprSize, minExprSize, true);
        printer.print(cout);
    }

    // POV-Ray output.
    if (printPOVRay) {
        POVRayPrinter printer(*stencilFunc, clusterEqGroups,
                              maxExprSize, minExprSize);
        printer.print(cout);
    }

    // Settings for YASK.
    YASKCppSettings yaskSettings;
    yaskSettings._allowUnalignedLoads = allowUnalignedLoads;
    yaskSettings._hbwRW = hbwRW;
    yaskSettings._hbwRO = hbwRO;
<<<<<<< HEAD
    yaskSettings._haloSize = haloSize;
=======
    yaskSettings._maxExprSize = maxExprSize;
    yaskSettings._minExprSize = minExprSize;
    
    // Print YASK classes for grids.
    // NB: not currently used.
    if (printGrids) {
        YASKCppPrinter printer(*stencilFunc, eqGroups, clusterEqGroups,
                               dims, yaskSettings);
        printer.printGrids(cout);
    }

    // Print CPP macros.
    if (printMacros) {
        YASKCppPrinter printer(*stencilFunc, eqGroups, clusterEqGroups,
                               dims, yaskSettings);
        printer.printMacros(cout);
    }
    
    // Print YASK classes to update grids and/or prefetch.
>>>>>>> 1377a5ef
    if (printCpp) {
        YASKCppPrinter printer(*stencilFunc, eqGroups, clusterEqGroups,
                               dims, yaskSettings);
        printer.printCode(cout);
    }
    if (printKncCpp) {
        YASKKncPrinter printer(*stencilFunc, eqGroups, clusterEqGroups,
                               dims, yaskSettings);
        printer.printCode(cout);
    }
    if (print512Cpp) {
        YASKAvx512Printer printer(*stencilFunc, eqGroups, clusterEqGroups,
                                  dims, yaskSettings);
        printer.printCode(cout);
    }
    if (print256Cpp) {
        YASKAvx256Printer printer(*stencilFunc, eqGroups, clusterEqGroups,
                                  dims, yaskSettings);
        printer.printCode(cout);
    }

#if 0
    // Print stats for various folding options.
    if (vlenForStats) {
        string separator(",");
        VecInfoVisitor::printStatsHeader(cout, separator);

        // Loop through all grids.
        for (auto gp : grids) {

            // Loop through possible folds of given length.
            for (int xlen = vlenForStats; xlen > 0; xlen--) {
                for (int ylen = vlenForStats / xlen; ylen > 0; ylen--) {
                    int zlen = vlenForStats / xlen / ylen;
                    if (vlenForStats == xlen * ylen * zlen) {
                        
                        // Create vectors needed to implement RHS.
                        VecInfoVisitor vv(xlen, ylen, zlen);
                        gp->visitExprs(&vv);
                        
                        // Print stats.
                        vv.printStats(cout, gp->getName(), separator);
                    }
                }
            }
        }
    }
#endif
    
    return 0;
}<|MERGE_RESOLUTION|>--- conflicted
+++ resolved
@@ -89,12 +89,8 @@
         " -cluster <dim>=<size>,... set number of values to evaluate in each dimension.\n"
         " -eq <name>=<substr>,...   put updates to grids containing <substr> in equation-group <name>.\n"
         //" [-no]-fuse        do [not] pack grids together in meta container(s) (default=" << doFuse << ").\n"
-<<<<<<< HEAD
-        " -step <dim>        solution progresses in given dimension (default='" << stepDim << "').\n"
+        " -step <dim>        reuse memory in primary stepping dimension <dim> (default='" << stepDim << "').\n"
         " -halo <size>       specify the sizes of the halos (default=auto).\n"
-=======
-        " -step <dim>        memory will be reused in dimension <dim> (default='" << stepDim << "').\n"
->>>>>>> 1377a5ef
         " -lus               make last dimension of fold unit stride (instead of first).\n"
         " -aul               allow simple unaligned loads (memory map MUST be compatible).\n"
         " [-no]-comb         do [not] combine commutative operations (default=" << doComb << ").\n"
@@ -417,9 +413,7 @@
     yaskSettings._allowUnalignedLoads = allowUnalignedLoads;
     yaskSettings._hbwRW = hbwRW;
     yaskSettings._hbwRO = hbwRO;
-<<<<<<< HEAD
     yaskSettings._haloSize = haloSize;
-=======
     yaskSettings._maxExprSize = maxExprSize;
     yaskSettings._minExprSize = minExprSize;
     
@@ -439,7 +433,6 @@
     }
     
     // Print YASK classes to update grids and/or prefetch.
->>>>>>> 1377a5ef
     if (printCpp) {
         YASKCppPrinter printer(*stencilFunc, eqGroups, clusterEqGroups,
                                dims, yaskSettings);
