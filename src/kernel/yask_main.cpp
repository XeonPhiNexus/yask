--- conflicted
+++ resolved
@@ -572,11 +572,7 @@
             os << "  Done in " << make_num_str(rstats->get_elapsed_secs()) << " secs.\n" << flush;
 #endif
             // check for equality.
-<<<<<<< HEAD
-            os << "\n_checking results...\n" << flush;
-=======
             os << "\nChecking results...\n";
->>>>>>> 43efde46
             idx_t errs = context->compare_data(*ref_context);
             auto ri = kenv->get_rank_index();
 
