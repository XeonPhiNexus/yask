/*****************************************************************************

YASK: Yet Another Stencil Kernel
Copyright (c) 2014-2016, Intel Corporation

Permission is hereby granted, free of charge, to any person obtaining a copy
of this software and associated documentation files (the "Software"), to
deal in the Software without restriction, including without limitation the
rights to use, copy, modify, merge, publish, distribute, sublicense, and/or
sell copies of the Software, and to permit persons to whom the Software is
furnished to do so, subject to the following conditions:

* The above copyright notice and this permission notice shall be included in
  all copies or substantial portions of the Software.

THE SOFTWARE IS PROVIDED "AS IS", WITHOUT WARRANTY OF ANY KIND, EXPRESS OR
IMPLIED, INCLUDING BUT NOT LIMITED TO THE WARRANTIES OF MERCHANTABILITY,
FITNESS FOR A PARTICULAR PURPOSE AND NONINFRINGEMENT. IN NO EVENT SHALL THE
AUTHORS OR COPYRIGHT HOLDERS BE LIABLE FOR ANY CLAIM, DAMAGES OR OTHER
LIABILITY, WHETHER IN AN ACTION OF CONTRACT, TORT OR OTHERWISE, ARISING
FROM, OUT OF OR IN CONNECTION WITH THE SOFTWARE OR THE USE OR OTHER DEALINGS
IN THE SOFTWARE.

*****************************************************************************/

#ifndef STENCIL_CALC
#define STENCIL_CALC

#include <string.h>
#include <algorithm>
#include <functional>

// Macro for automatically adding N dimension's arg.
// TODO: make all args programmatic.
#if USING_DIM_N
#define ARG_N(n) n,
#else
#define ARG_N(n)
#endif

namespace yask {

    // Forward defn.
    struct StencilContext;

    // MPI buffers for *one* grid.
    struct MPIBufs {

        // A type to store ranks of all possible neighbors in all
        // directions, including diagonals.
        enum NeighborOffset { rank_prev, rank_self, rank_next, num_neighbors };
        typedef int Neighbors[num_neighbors][num_neighbors][num_neighbors][num_neighbors];

        // Neighborhood size includes self.
        static const int neighborhood_size = num_neighbors * num_neighbors * num_neighbors * num_neighbors;
        
        // Need one buf for send and one for receive for each neighbor.
        enum BufDir { bufSend, bufRec, nBufDirs };

        // A type to store buffers for all possible neighbors.
        typedef Grid_NXYZ* NeighborBufs[nBufDirs][num_neighbors][num_neighbors][num_neighbors][num_neighbors];
        NeighborBufs bufs;

        MPIBufs() {
            memset(bufs, 0, sizeof(bufs));
        }

        // Access a buffer by direction and 4D neighbor indices.
        Grid_NXYZ* operator()(int bd,
                              idx_t nn, idx_t nx, idx_t ny, idx_t nz) {
            assert(bd >= 0);
            assert(bd < nBufDirs);
            assert(nn >= 0);
            assert(nn < num_neighbors);
            assert(nx >= 0);
            assert(nx < num_neighbors);
            assert(ny >= 0);
            assert(ny < num_neighbors);
            assert(nz >= 0);
            assert(nn < num_neighbors);
            return bufs[bd][nn][nx][ny][nz];
        }

        // Apply a function to each neighbor rank and/or buffer.
        virtual void visitNeighbors(StencilContext& context,
                                    std::function<void (idx_t nn, idx_t nx, idx_t ny, idx_t nz,
                                                        int rank,
                                                        Grid_NXYZ* sendBuf,
                                                        Grid_NXYZ* rcvBuf)> visitor);
            
        // Allocate new buffer in given direction and size.
        virtual Grid_NXYZ* allocBuf(int bd,
                                    idx_t nn, idx_t nx, idx_t ny, idx_t nz,
                                    idx_t dn, idx_t dx, idx_t dy, idx_t dz,
                                    const std::string& name,
                                    std::ostream& os);
    };

    // A 4D bounding-box.
    struct BoundingBox {
        idx_t begin_bbn, begin_bbx, begin_bby, begin_bbz;
        idx_t end_bbn, end_bbx, end_bby, end_bbz;
        idx_t len_bbn, len_bbx, len_bby, len_bbz;
        idx_t bb_size;
        bool bb_valid;

        BoundingBox() :
            begin_bbn(0), begin_bbx(0), begin_bby(0), begin_bbz(0),
            end_bbn(0), end_bbx(0), end_bby(0), end_bbz(0),
            len_bbn(0), len_bbx(0), len_bby(0), len_bbz(0),
            bb_size(0), bb_valid(false) { }
    };
    
    // Data and hierarchical sizes.
    // This is a pure-virtual class that must be implemented
    // for a specific problem.
    // Each eq group is valid within its bounding box (BB).
    // The context's BB encompasses all eq-group BBs.
    struct StencilContext : public BoundingBox {

        // Name.
        std::string name;

        // Default output stream for messages.
        std::ostream* ostr;

        // A list of all grids.
        std::vector<RealVecGridBase*> gridPtrs;

        // Only grids that are updated by the stencil equations.
        std::vector<RealVecGridBase*> eqGridPtrs;

        // A list of all non-grid parameters.
        std::vector<RealGrid*> paramPtrs;

        // Sizes in elements (points).
        // - time sizes (t) are in steps to be done (not grid allocation).
        // - spatial sizes (x, y, z) are in elements (not vectors).
        // Sizes are the same for all grids and all stencil equations.
        // TODO: relax this restriction.
        idx_t begin_dt;           // begin time (end is begin_dt + dt);
        idx_t dt, dn, dx, dy, dz; // rank size (without halos).
        idx_t rt, rn, rx, ry, rz; // region size.
        idx_t bt, bn, bx, by, bz; // block size.
        idx_t gn, gx, gy, gz;     // group-of-blocks size.
        idx_t hn, hx, hy, hz;     // spatial halos (max over grids as required by stencil).
        idx_t pn, px, py, pz;     // spatial padding (extra to avoid aliasing).
        idx_t angle_n, angle_x, angle_y, angle_z; // temporal skewing angles.

        // MPI meta-data.
        MPI_Comm comm;
        int num_ranks, my_rank;   // MPI-assigned index.
        idx_t nrn, nrx, nry, nrz; // number of ranks in each dim.
        idx_t rin, rix, riy, riz;    // my rank index in each dim.
        double mpi_time;          // time spent doing MPI.
        MPIBufs::Neighbors my_neighbors;   // neighbor ranks.

        // Actual MPI buffers.
        // MPI buffers are tagged by their grid pointers.
        // Only grids in eqGridPtrs will have buffers.
        std::map<RealVecGridBase*, MPIBufs> mpiBufs;

        // Shadow grids.
        // These are used to time copies back and forth between buffers used
        // by YASK for computation and those that might be needed by
        // traditional C or FORTRAN functions.  Only grids in eqGridPtrs
        // will have shadows; it is assumed that other grids will only need
        // to be copied once.
        std::map<RealVecGridBase*, RealGrid_NXYZ*> shadowGrids;
        idx_t shadow_in_freq, shadow_out_freq; // copy frequencies;
        double shadow_time;          // time spent doing shadow copies.
        
        // Threading.
        // Remember original number of threads avail.
        // We use this instead of omp_get_num_procs() so the user
        // can limit threads via OMP_NUM_THREADS env var.
        int orig_max_threads;

        // Number of threads to use in a nested OMP region.
        int num_block_threads;

        // Ctor, dtor.
        StencilContext() :
            ostr(&std::cout),
            begin_dt(TIME_DIM_SIZE),
            dt(0), dn(0), dx(0), dy(0), dz(0),
            rt(0), rn(0), rx(0), ry(0), rz(0),
            bt(0), bn(0), bx(0), by(0), bz(0),
            gn(0), gx(0), gy(0), gz(0),
            hn(0), hx(0), hy(0), hz(0),
            pn(0), px(0), py(0), pz(0),
            angle_n(0), angle_x(0), angle_y(0), angle_z(0),
            comm(0), num_ranks(1), my_rank(0), mpi_time(0.0),
            shadow_in_freq(0), shadow_out_freq(0), shadow_time(0.0),
            orig_max_threads(1), num_block_threads(1)
        {
            // Init my_neighbors to indicate no neighbor.
            int *p = (int *)my_neighbors;
            for (int i = 0; i < MPIBufs::neighborhood_size; i++)
                p[i] = MPI_PROC_NULL;
        }
        virtual ~StencilContext() { }

        // Allocate grid memory and set gridPtrs.
        virtual void allocGrids() =0;

        // Allocate param memory and set paramPtrs.
        virtual void allocParams() =0;

        // Allocate MPI buffers, etc. if enabled.
        virtual void setupMPI(bool findLocation);

        // Alloc shadow grids.
        virtual void allocShadowGrids();
        
        // Allocate grids, params, MPI bufs, and shadow grids.
        // Prints and returns num bytes.
        virtual idx_t allocAll(bool findRankLocation = true);
        
        // Get total size.
        virtual idx_t get_num_bytes();

        // Init all grids & params by calling initFn.
        virtual void initValues(std::function<void (RealVecGridBase* gp, 
                                                    real_t seed)> realVecInitFn,
                                std::function<void (RealGrid* gp,
                                                    real_t seed)> realInitFn);

        // Init all grids & params to same value within grids,
        // but different for each grid.
        virtual void initSame() {
            initValues([&](RealVecGridBase* gp, real_t seed){ gp->set_same(seed); },
                       [&](RealGrid* gp, real_t seed){ gp->set_same(seed); });
        }

        // Init all grids & params to different values within grids,
        // and different for each grid.
        virtual void initDiff() {
            initValues([&](RealVecGridBase* gp, real_t seed){ gp->set_diff(seed); },
                       [&](RealGrid* gp, real_t seed){ gp->set_diff(seed); });
        }

<<<<<<< HEAD
        // Init all grids & params 
        // By default it uses the initSame initialization routine
        virtual void init() {
            initSame();
        }

        // Compare grids in contexts.
=======
        // Compare grids in contexts for validation.
>>>>>>> a0833d2f
        // Params should not be written to, so they are not compared.
        // Return number of mis-compares.
        virtual idx_t compare(const StencilContext& ref) const;

        // Set number of threads to use for something other than a region.
        inline int set_max_threads() {

            // Reset number of OMP threads back to max allowed.
            int nt = orig_max_threads;
            omp_set_num_threads(nt);
            return nt;
        }

        // Set number of threads to use for a region.
        // Return that number.
        inline int set_region_threads() {

            int nt = orig_max_threads;

#if !USE_CREW
            // If not using crew, limit outer nesting to allow
            // num_block_threads per nested block loop.
            nt /= num_block_threads;
#endif

            omp_set_num_threads(nt);
            return nt;
        }

        // Set number of threads for a block.
        inline int set_block_threads() {

            // This should be a nested OMP region.
            omp_set_num_threads(num_block_threads);
            return num_block_threads;
        }

    };

    /// Classes that support evaluation of one stencil equation-set.

    // A pure-virtual class base for a stencil equation-set.
    class EqGroupBase : public BoundingBox {
    public:

        // ctor, dtor.
        EqGroupBase() { }
        virtual ~EqGroupBase() { }

        // Get name of this equation set.
        virtual const std::string& get_name() const =0;

        // Get estimated number of FP ops done for one scalar eval.
        virtual int get_scalar_fp_ops() const =0;

        // Get number of points updated for one scalar eval.
        virtual int get_scalar_points_updated() const =0;

        // Get list of grids updated by this equation.
        virtual std::vector<RealVecGridBase*>& get_eq_grid_ptrs() =0;

        // Set eqGridPtrs.
        virtual void init(StencilContext& generic_context) =0;
    
        // Set the bounding-box vars for this eq group.
        virtual void find_bounding_box(StencilContext& context);

        // Determine whether indices are in [sub-]domain.
        virtual bool is_in_valid_domain(StencilContext& generic_context,
                                        idx_t t, idx_t n, idx_t x, idx_t y, idx_t z) =0;

        // Calculate one scalar result at time t.
        virtual void calc_scalar(StencilContext& generic_context,
                                 idx_t t, idx_t n, idx_t x, idx_t y, idx_t z) =0;

        // Calculate one block of results from begin to end-1 on each dimension.
        // Note: this interface cannot support temporal blocking with >1 stencil because
        // it only operates on one stencil.
        virtual void calc_block(StencilContext& generic_context, idx_t bt,
                                idx_t begin_bn, idx_t begin_bx, idx_t begin_by, idx_t begin_bz,
                                idx_t end_bn, idx_t end_bx, idx_t end_by, idx_t end_bz) =0;

        // Exchange halo and shadow data for the updated grids at the given time.
        virtual void exchange_halos(StencilContext& generic_context, idx_t start_dt, idx_t stop_dt);
    };

    // Collections of equation sets.
    typedef std::vector<EqGroupBase*> EqGroupList;
    typedef std::set<EqGroupBase*> EqGroupSet;

    // Define a method named cfn to prefetch a cluster by calling vfn.
#define PREFETCH_CLUSTER_METHOD(cfn, vfn)                               \
    template<int level>                                                 \
    ALWAYS_INLINE void                                                  \
    cfn (ContextClass& context, idx_t ct,                               \
         idx_t begin_cnv, idx_t begin_cxv, idx_t begin_cyv, idx_t begin_czv, \
         idx_t end_cnv, idx_t end_cxv, idx_t end_cyv, idx_t end_czv) {  \
        TRACE_MSG("%s.%s<%d>(%ld, %ld, %ld, %ld, %ld)",                 \
                  get_name().c_str(), #cfn, level, ct,                  \
                  begin_cnv, begin_cxv, begin_cyv, begin_czv);          \
        _eqGroup.vfn<level>(context, ct,                                \
                     ARG_N(begin_cnv) begin_cxv, begin_cyv, begin_czv); \
    }

    // A template that provides wrappers around a stencil-equation class
    // created by the foldBuilder. A template is used instead of inheritance
    // for performance.  By using templates, the compiler can inline stencil
    // code into loops and avoid indirect calls. TODO: maybe templating
    // isn't really necessary: optimization through a known concrete derived
    // class may be just as good and much simpler. Need to try this.
    template <typename EqGroupClass, typename ContextClass>
    class EqGroupTemplate : public EqGroupBase {

    protected:

        // EqGroupClass must implement calc_scalar(), calc_cluster(),
        // etc., that are used below.
        // This class is generated by the foldBuilder.
        EqGroupClass _eqGroup;

    public:

        EqGroupTemplate() {}
        EqGroupTemplate(const std::string& name) :
            EqGroupBase(name) { }
        virtual ~EqGroupTemplate() {}

        // Get values from _eqGroup.
        virtual const std::string& get_name() const {
            return _eqGroup.name;
        }
        virtual int get_scalar_fp_ops() const {
            return _eqGroup.scalar_fp_ops;
        }
        virtual int get_scalar_points_updated() const {
            return _eqGroup.scalar_points_updated;
        }
        virtual std::vector<RealVecGridBase*>& get_eq_grid_ptrs() {
            return _eqGroup.eqGridPtrs;
        }

        // Init data.
        // This function implements the interface in the base class.
        virtual void init(StencilContext& generic_context) {

            // Convert to a problem-specific context.
            auto context = dynamic_cast<ContextClass&>(generic_context);

            // Call the generated code.
            _eqGroup.init(context);
        }
    
        // Determine whether indices are in [sub-]domain for this eq group.
        virtual bool is_in_valid_domain(StencilContext& generic_context,
                                        idx_t t, idx_t n, idx_t x, idx_t y, idx_t z) {
            return _eqGroup.is_in_valid_domain(generic_context, t,
                                               ARG_N(n) x, y, z);
        }

        // Calculate one scalar result.
        // This function implements the interface in the base class.
        virtual void calc_scalar(StencilContext& generic_context,
                                 idx_t t, idx_t n, idx_t x, idx_t y, idx_t z) {

            // Convert to a problem-specific context.
            auto context = dynamic_cast<ContextClass&>(generic_context);

            // Call the generated code.
            _eqGroup.calc_scalar(context, t, ARG_N(n) x, y, z);
        }

        // Calculate results within a cluster of vectors.
        // Called from calc_block().
        // The begin/end_c* vars are the start/stop_b* vars from the block loops.
        ALWAYS_INLINE void
        calc_cluster(ContextClass& context, idx_t ct,
                     idx_t begin_cnv, idx_t begin_cxv, idx_t begin_cyv, idx_t begin_czv,
                     idx_t end_cnv, idx_t end_cxv, idx_t end_cyv, idx_t end_czv)
        {
            TRACE_MSG("%s.calc_cluster(%ld, %ld, %ld, %ld, %ld)",
                      get_name().c_str(), ct, begin_cnv, begin_cxv, begin_cyv, begin_czv);

            // The step vars are hard-coded in calc_block below, and there should
            // never be a partial step at this level. So, we can assume one var and
            // exactly CLEN_d steps in each given direction d are calculated in this
            // function.  Thus, we can ignore the end_* vars in the calc function.
            assert(end_cnv == begin_cnv + CLEN_N);
            assert(end_cxv == begin_cxv + CLEN_X);
            assert(end_cyv == begin_cyv + CLEN_Y);
            assert(end_czv == begin_czv + CLEN_Z);
        
            // Calculate results.
            _eqGroup.calc_cluster(context, ct, ARG_N(begin_cnv) begin_cxv, begin_cyv, begin_czv);
        }

        // Prefetch a cluster.
        // Separate methods for full cluster and each direction.
        PREFETCH_CLUSTER_METHOD(prefetch_cluster, prefetch_cluster)
#if USING_DIM_N
        PREFETCH_CLUSTER_METHOD(prefetch_cluster_bnv, prefetch_cluster_n)
#endif
        PREFETCH_CLUSTER_METHOD(prefetch_cluster_bxv, prefetch_cluster_x)
        PREFETCH_CLUSTER_METHOD(prefetch_cluster_byv, prefetch_cluster_y)
        PREFETCH_CLUSTER_METHOD(prefetch_cluster_bzv, prefetch_cluster_z)
    
        // Calculate results within a cache block.
        // This function implements the interface in the base class.
        // Each block is typically computed in a separate OpenMP task.
        // The begin/end_b* vars are the start/stop_r* vars from the region loops.
        virtual void
        calc_block(StencilContext& generic_context, idx_t bt,
                   idx_t begin_bn, idx_t begin_bx, idx_t begin_by, idx_t begin_bz,
                   idx_t end_bn, idx_t end_bx, idx_t end_by, idx_t end_bz)
        {
            TRACE_MSG("%s.calc_block(%ld, %ld..%ld, %ld..%ld, %ld..%ld, %ld..%ld)", 
                      get_name().c_str(), bt,
                      begin_bn, end_bn-1,
                      begin_bx, end_bx-1,
                      begin_by, end_by-1,
                      begin_bz, end_bz-1);

            // Convert to a problem-specific context.
            auto context = dynamic_cast<ContextClass&>(generic_context);

            // Divide indices by vector lengths.  Use idiv() instead of '/'
            // because begin/end vars may be negative (if in halo).
            const idx_t begin_bnv = idiv<idx_t>(begin_bn, VLEN_N);
            const idx_t begin_bxv = idiv<idx_t>(begin_bx, VLEN_X);
            const idx_t begin_byv = idiv<idx_t>(begin_by, VLEN_Y);
            const idx_t begin_bzv = idiv<idx_t>(begin_bz, VLEN_Z);
            const idx_t end_bnv = idiv<idx_t>(end_bn, VLEN_N);
            const idx_t end_bxv = idiv<idx_t>(end_bx, VLEN_X);
            const idx_t end_byv = idiv<idx_t>(end_by, VLEN_Y);
            const idx_t end_bzv = idiv<idx_t>(end_bz, VLEN_Z);

            // Vector-size steps are based on cluster lengths.
            // Using CLEN_* instead of CPTS_* because we want vector lengths.
            const idx_t step_bnv = CLEN_N;
            const idx_t step_bxv = CLEN_X;
            const idx_t step_byv = CLEN_Y;
            const idx_t step_bzv = CLEN_Z;

            // Groups in block loops are set to smallest size.
            const idx_t group_size_bnv = 1;
            const idx_t group_size_bxv = 1;
            const idx_t group_size_byv = 1;
            const idx_t group_size_bzv = 1;
            
#if !defined(DEBUG) && defined(__INTEL_COMPILER)
#pragma forceinline recursive
#endif
            {
                // Set threads for a block.
                context.set_block_threads();

                // Include automatically-generated loop code that calls calc_cluster()
                // and optionally, the prefetch functions().
#include "stencil_block_loops.hpp"
            }
        }
    };

    // Collection of all stencil equations to be evaluated.
    struct StencilEqs {

        // Name of the problem.
        std::string name;

        // List of all stencil equations in the order in which
        // they should be evaluated. Current assumption is that
        // later ones are dependent on their predecessors.
        // TODO: relax this assumption, determining which eqGroups
        // are actually dependent on which others, allowing
        // more parallelism.
        EqGroupList eqGroups;

        // ctor, dtor.
        StencilEqs() {}
        virtual ~StencilEqs() {}

        // Reference stencil calculations.
        virtual void calc_rank_ref(StencilContext& context);

        // Vectorized and blocked stencil calculations.
        virtual void calc_rank_opt(StencilContext& context);

        // Set the bounding-box vars for all eq groups.
        virtual void find_bounding_boxes(StencilContext& context);

        // Initialize some data structures.
        // Must be called after the context grids are allocated.
        virtual void init(StencilContext& context,
                          idx_t* sum_points = NULL,
                          idx_t* sum_fpops = NULL);
    
    protected:
    
        // Calculate results within a region.
        void calc_region(StencilContext& context, idx_t start_dt, idx_t stop_dt,
                         EqGroupSet& eqGroup_set,
                         idx_t start_dn, idx_t start_dx, idx_t start_dy, idx_t start_dz,
                         idx_t stop_dn, idx_t stop_dx, idx_t stop_dy, idx_t stop_dz);
    
    };
}

#endif<|MERGE_RESOLUTION|>--- conflicted
+++ resolved
@@ -240,17 +240,13 @@
                        [&](RealGrid* gp, real_t seed){ gp->set_diff(seed); });
         }
 
-<<<<<<< HEAD
         // Init all grids & params 
         // By default it uses the initSame initialization routine
         virtual void init() {
             initSame();
         }
 
-        // Compare grids in contexts.
-=======
         // Compare grids in contexts for validation.
->>>>>>> a0833d2f
         // Params should not be written to, so they are not compared.
         // Return number of mis-compares.
         virtual idx_t compare(const StencilContext& ref) const;
